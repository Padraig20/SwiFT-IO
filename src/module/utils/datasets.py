
# 4D_fMRI_Transformer
import os
import torch
from torch.utils.data import Dataset

# import augmentations
import numpy as np
import torchio as tio
import random
import glob
import re

class BaseDataset(Dataset):
    def __init__(self, **kwargs):
        super().__init__()      
        self.register_args(**kwargs)
        self.sample_duration = self.sequence_length * self.stride_within_seq
        self.stride = max(round(self.stride_between_seq * self.sample_duration),1)
        self.data = self._set_data(self.root, self.subject_dict)

        transforms_dict = {
            tio.RandomMotion(): 0.25,
            tio.RandomBlur(): 0.25,
            tio.RandomNoise(): 0.25,
            tio.RandomGamma(): 0.25,
        }
        self.transform = tio.Compose([
            tio.RandomAffine(),
            tio.OneOf(transforms_dict),
        ])
    
    def register_args(self,**kwargs):
        for name,value in kwargs.items():
            setattr(self,name,value)
        self.kwargs = kwargs
    
    def load_sequence(self, subject_path, start_frame, sample_duration, num_frames=None): 
        y = []
        if self.shuffle_time_sequence: # shuffle whole sequences
            load_fnames = [f'frame_{frame}.pt' for frame in random.sample(list(range(0,num_frames)),sample_duration//self.stride_within_seq)]
        else:
            load_fnames = [f'frame_{frame}.pt' for frame in range(start_frame, start_frame+sample_duration,self.stride_within_seq)]
            
        if self.with_voxel_norm:
            load_fnames += ['voxel_mean.pt', 'voxel_std.pt']
                
        for fname in load_fnames:
            img_path = os.path.join(subject_path, fname)
            y_i = torch.load(img_path, weights_only=True).unsqueeze(0) # weights only (?)
            y.append(y_i)
        y = torch.cat(y, dim=4)
        return y

    def __len__(self):
        return  len(self.data)

    def __getitem__(self, index):
        raise NotImplementedError("Required function")

    def _set_data(self, root, subject_dict):
        raise NotImplementedError("Required function")

class HBN(BaseDataset):
    def __init__(self, **kwargs):
        super().__init__(**kwargs)
        self.decoder = kwargs.get('decoder')
        print(f"Number of sequences: {len(self.data)}")
        self.count_unique_subjects()
    
    def count_unique_subjects(self):
        unique_subjects = set([tup[1] for tup in self.data])
        print(f"Number of unique subjects: {len(unique_subjects)}")

    def _set_data(self, root, subject_dict):
<<<<<<< HEAD
        if self.adjust_hrf:
            start_TR = 7
        else:
            start_TR = 0
=======
>>>>>>> a565e6c2
        data = []
        
        img_root = os.path.join(root, 'img') 

        for i, subject_name in enumerate(subject_dict):
            sex, target = subject_dict[subject_name]
            subject_path = os.path.join(img_root, subject_name)
            num_frames = len([ # exclude e.g. frame_seq-10_610_620.pt
                f for f in glob.glob(os.path.join(subject_path, 'frame_*.pt'))
                if re.search(r'frame_\d+\.pt$', os.path.basename(f))
            ])
<<<<<<< HEAD
            session_duration = num_frames - self.sample_duration + 1 - start_TR
            
            for start_frame in range(start_TR, session_duration, self.stride):
=======
            session_duration = num_frames - self.sample_duration + 1
            
            for start_frame in range(0, session_duration, self.stride):
>>>>>>> a565e6c2
                if self.decoder == 'series_decoder':
                    data_tuple = (i,
                                subject_name,
                                subject_path,
                                start_frame,
                                self.sample_duration,
                                num_frames,
                                target[start_frame:min(start_frame+self.sample_duration,num_frames)],
                                sex)
                elif self.decoder == 'single_target_decoder':
                    data_tuple = (i,
                                  subject_name,
                                  subject_path,
                                  start_frame,
                                  self.stride,
                                  num_frames,
                                  target,
                                  sex)
                else:
                    raise ValueError("Invalid decoder")
                data.append(data_tuple)

        # train dataset
        # for regression tasks
        if self.train: 
            self.target_values = np.array([tup[6] for tup in data]).reshape(-1, 1)

        return data

    def __getitem__(self, index):
        _, subject_name, subject_path, start_frame, sequence_length, num_frames, target, sex = self.data[index]
        y = self.load_sequence(subject_path, start_frame, sequence_length, num_frames)

        background_value = y.flatten()[0]
        y = y.permute(0,4,1,2,3) 
        y = torch.nn.functional.pad(y, (7, 8, 0, 1, 7, 8), value=background_value) # adjust this padding level according to your data 
        y = y.permute(0,2,3,4,1) 

        return {
                    "fmri_sequence": y,
                    "subject_name": subject_name,
                    "target": target,
                    "TR": start_frame,
                    "sex": sex,
                } 
    
class Dummy(BaseDataset):
    def __init__(self, **kwargs):
        super().__init__(**kwargs, total_samples=1000)
        

    def _set_data(self, root, subject_dict):
        data = []
        for k in range(0,self.total_samples):
            data.append((k, 'subj'+ str(k), 'path'+ str(k), self.stride))
        
        # train dataset
        # for regression tasks
        if self.train: 
            self.target_values = np.array([val for val in range(len(data))]).reshape(-1, 1)
            
        return data

    def __len__(self):
        return self.total_samples

    def __getitem__(self,idx):
        _, subj, _, sequence_length = self.data[idx]
        y = torch.randn(( 1, 96, 96, 96, sequence_length),dtype=torch.float16) #self.y[seq_idx]
        sex = torch.randint(0,2,(1,)).float()
        
        # classification
        #num_classes = 2
        #target = torch.randint(0,num_classes,(1,)).float()
        
        # regression
        #target = torch.rand(1)
        
        # series decoder regression
        #num_targets = 7
        #target = torch.randn(20, num_targets)
        
        # series decoder classification
        num_targets = 7
        num_classes = 2
        target = torch.randint(0,num_classes,(20,num_targets)).float()
        
        return {
                "fmri_sequence": y,
                "subject_name": subj,
                "target": target,
                "TR": 0,
                "sex": sex,
            } <|MERGE_RESOLUTION|>--- conflicted
+++ resolved
@@ -73,13 +73,10 @@
         print(f"Number of unique subjects: {len(unique_subjects)}")
 
     def _set_data(self, root, subject_dict):
-<<<<<<< HEAD
         if self.adjust_hrf:
             start_TR = 7
         else:
             start_TR = 0
-=======
->>>>>>> a565e6c2
         data = []
         
         img_root = os.path.join(root, 'img') 
@@ -91,15 +88,10 @@
                 f for f in glob.glob(os.path.join(subject_path, 'frame_*.pt'))
                 if re.search(r'frame_\d+\.pt$', os.path.basename(f))
             ])
-<<<<<<< HEAD
+            
             session_duration = num_frames - self.sample_duration + 1 - start_TR
             
             for start_frame in range(start_TR, session_duration, self.stride):
-=======
-            session_duration = num_frames - self.sample_duration + 1
-            
-            for start_frame in range(0, session_duration, self.stride):
->>>>>>> a565e6c2
                 if self.decoder == 'series_decoder':
                     data_tuple = (i,
                                 subject_name,
